/*
 Settings/SettingsView.swift
 Overview

 Created by William Pierce on 10/13/24.
*/

import SwiftUI

struct SettingsView: View {
    @ObservedObject var appSettings: AppSettings
    @ObservedObject var windowManager: WindowManager
    @State private var isAddingHotkey: Bool = false
    @State private var showingResetAlert: Bool = false
<<<<<<< HEAD
=======
    private let availableFrameRates: [Double] = [1.0, 5.0, 10.0, 30.0, 60.0, 120.0]
>>>>>>> cf4cb402
    private let logger = AppLogger.settings

    var body: some View {
        TabView {
            generalTab
            windowTab
            performanceTab
            hotkeyTab
        }
        .frame(width: 360, height: 430)
    }

    private var generalTab: some View {
        Form {
            focusBorderConfiguration
            titleOverlayConfiguration
        }
        .formStyle(.grouped)
        .tabItem { Label("General", systemImage: "gear") }
        .safeAreaInset(edge: .bottom) {
            resetSettingsButton
        }
        .alert("Reset Settings", isPresented: $showingResetAlert) {
            resetSettingsAlert
        }
    }

    private var windowTab: some View {
        Form {
            windowOpacityConfiguration
            defaultWindowSizeConfiguration
            windowBehaviorConfiguration
        }
        .formStyle(.grouped)
        .tabItem { Label("Previews", systemImage: "macwindow") }
    }

    private var performanceTab: some View {
        Form {
            frameRateConfiguration
        }
        .formStyle(.grouped)
        .tabItem { Label("Performance", systemImage: "gauge.medium") }
    }

    private var hotkeyTab: some View {
        Form {
            hotkeyConfiguration
        }
        .formStyle(.grouped)
        .tabItem { Label("Hotkeys", systemImage: "command.square.fill") }
    }

    // MARK: - General Tab Components

    private var focusBorderConfiguration: some View {
        Section {
            sectionHeader("Border Overlay")
            Toggle("Show focused window border", isOn: $appSettings.showFocusedBorder)
                .onChange(of: appSettings.showFocusedBorder) { _, newValue in
                    logger.info("Window border visibility changed: \(newValue)")
                }

            if appSettings.showFocusedBorder {
                HStack {
                    Text("Border width")
                    Spacer()
                    TextField(
                        "", value: $appSettings.focusBorderWidth,
                        formatter: NumberFormatter()
                    )
                    .frame(width: 60)
                    .textFieldStyle(.roundedBorder)
                    Text("pt")
                        .foregroundColor(.secondary)
                }
                ColorPicker("Border color", selection: $appSettings.focusBorderColor)
            }
        }
    }

    private var titleOverlayConfiguration: some View {
        Section {
            sectionHeader("Title Overlay")
            Toggle("Show window title", isOn: $appSettings.showWindowTitle)
                .onChange(of: appSettings.showWindowTitle) { _, newValue in
                    logger.info("Window title visibility changed: \(newValue)")
                }

            if appSettings.showWindowTitle {
                HStack {
                    Text("Font size")
                    Spacer()
                    TextField(
                        "", value: $appSettings.titleFontSize,
                        formatter: NumberFormatter()
                    )
                    .frame(width: 60)
                    .textFieldStyle(.roundedBorder)
                    Text("pt")
                        .foregroundColor(.secondary)
                }

                VStack {
                    HStack {
                        Text("Background opacity")
                        Spacer()
                    }
                    HStack(spacing: 8) {
                        OpacitySlider(value: $appSettings.titleBackgroundOpacity)
                        Text("\(Int(appSettings.titleBackgroundOpacity * 100))%")
                            .foregroundColor(.secondary)
                            .frame(width: 40)
                    }
                }
            }
        }
    }

    private var resetSettingsButton: some View {
        Button("Reset All Settings") {
            showingResetAlert = true
        }
        .padding(.bottom, 8)
    }

    private var resetSettingsAlert: some View {
        Group {
            Button("Cancel", role: .cancel) {}
            Button("Reset", role: .destructive) {
                appSettings.resetToDefaults()
            }
        }
    }

    // MARK: - Window Tab Components

    private var windowOpacityConfiguration: some View {
        Section {
            sectionHeader("Opacity")
            HStack(spacing: 8) {
                OpacitySlider(value: $appSettings.windowOpacity)
                Text("\(Int(appSettings.windowOpacity * 100))%")
                    .foregroundColor(.secondary)
                    .frame(width: 40)
            }
        }
    }

    private var defaultWindowSizeConfiguration: some View {
        Section {
            sectionHeader("Default Size")
            dimensionField("Width", binding: $appSettings.defaultWindowWidth)
            dimensionField("Height", binding: $appSettings.defaultWindowHeight)
        }
    }

    private var windowBehaviorConfiguration: some View {
        Section {
            sectionHeader("Behavior")
            missionControlToggle
            editModeAlignmentToggle
            alignmentHelpText
        }
    }

    // MARK: - Performance Tab Components

    private var frameRateConfiguration: some View {
        Section {
            sectionHeader("Frame Rate")
            Picker("FPS", selection: $appSettings.frameRate) {
                ForEach(appSettings.availableFrameRates, id: \.self) { rate in
                    Text("\(Int(rate))").tag(rate)
                }
            }
            .pickerStyle(.segmented)
            .onChange(of: appSettings.frameRate) { _, newValue in
                logger.info("Frame rate changed: \(Int(newValue)) FPS")
            }
            Text("Higher frame rates provide smoother previews but use more system resources.")
                .font(.caption)
                .foregroundColor(.secondary)
        }
    }

    // MARK: - Hotkey Tab Components

    private var hotkeyConfiguration: some View {
        Section {
            sectionHeader("Hotkeys")
            hotkeyList
            addHotkeyButton
        }
        .sheet(isPresented: $isAddingHotkey) {
            HotkeyBindingSheet(
                appSettings: appSettings,
                windowManager: windowManager
            )
        }
    }

    private var hotkeyList: some View {
        Group {
            if appSettings.hotkeyBindings.isEmpty {
                Text("No hotkeys configured")
                    .foregroundColor(.secondary)
            } else {
                ForEach(appSettings.hotkeyBindings, id: \.windowTitle) { binding in
                    hotkeyRow(binding)
                }
            }
        }
    }

    private func hotkeyRow(_ binding: HotkeyBinding) -> some View {
        HStack {
            Text(binding.windowTitle)
            Spacer()
            Text(binding.hotkeyDisplayString)
                .foregroundColor(.secondary)
            removeHotkeyButton(binding)
        }
    }

    // MARK: - Helper Views

    private func sectionHeader(_ text: String) -> some View {
        Text(text)
            .font(.headline)
            .padding(.bottom, 4)
    }

    private func dimensionField(_ label: String, binding: Binding<Double>) -> some View {
        HStack {
            Text(label)
            Spacer()
            TextField("", value: binding, formatter: NumberFormatter())
                .frame(width: 120)
                .textFieldStyle(.roundedBorder)
                .onChange(of: binding.wrappedValue) { _, newValue in
                    logger.info(
                        "Default window \(label.lowercased()) changed: \(newValue)px")
                }
            Text("px")
                .foregroundColor(.secondary)
        }
    }

    private var missionControlToggle: some View {
        Toggle("Show in Mission Control", isOn: $appSettings.managedByMissionControl)
            .onChange(of: appSettings.managedByMissionControl) { _, newValue in
                logger.info("Mission Control integration changed: \(newValue)")
            }
    }

    private var editModeAlignmentToggle: some View {
        Toggle("Enable alignment help in edit mode", isOn: $appSettings.enableEditModeAlignment)
            .onChange(of: appSettings.enableEditModeAlignment) { _, newValue in
                logger.info("Edit mode alignment changed: \(newValue)")
            }
    }

    private var alignmentHelpText: some View {
        Text(
            "Alignment help will cause preview windows to show behind some other windows until edit mode is turned off."
        )
        .font(.caption)
        .foregroundColor(.secondary)
    }

    private var addHotkeyButton: some View {
        Button("Add Hotkey") {
            logger.debug("Opening hotkey binding sheet")
            isAddingHotkey = true
        }
    }

    private func removeHotkeyButton(_ binding: HotkeyBinding) -> some View {
        Button(action: {
            removeHotkeyBinding(binding)
        }) {
            Image(systemName: "xmark.circle.fill")
                .foregroundColor(.secondary)
        }
        .buttonStyle(.plain)
    }

    private func removeHotkeyBinding(_ binding: HotkeyBinding) {
        if let index: Int = appSettings.hotkeyBindings.firstIndex(of: binding) {
            appSettings.hotkeyBindings.remove(at: index)
            logger.info("Hotkey binding removed: '\(binding.windowTitle)'")
        }
    }
}

/// Provides a native slider for opacity control with precise decimal value handling
struct OpacitySlider: NSViewRepresentable {
    @Binding var value: Double

    func makeNSView(context: Context) -> NSSlider {
        let slider = NSSlider(
            value: value,
            minValue: 0.05,
            maxValue: 1.0,
            target: context.coordinator,
            action: #selector(Coordinator.valueChanged(_:))
        )
        slider.isContinuous = true
        return slider
    }

    func updateNSView(_ nsView: NSSlider, context: Context) {
        nsView.doubleValue = value
    }

    func makeCoordinator() -> Coordinator {
        Coordinator(value: $value)
    }

    class Coordinator: NSObject {
        var value: Binding<Double>

        init(value: Binding<Double>) {
            self.value = value
        }

        @objc func valueChanged(_ sender: NSSlider) {
            value.wrappedValue = round(sender.doubleValue * 100) / 100
        }
    }
}<|MERGE_RESOLUTION|>--- conflicted
+++ resolved
@@ -12,10 +12,6 @@
     @ObservedObject var windowManager: WindowManager
     @State private var isAddingHotkey: Bool = false
     @State private var showingResetAlert: Bool = false
-<<<<<<< HEAD
-=======
-    private let availableFrameRates: [Double] = [1.0, 5.0, 10.0, 30.0, 60.0, 120.0]
->>>>>>> cf4cb402
     private let logger = AppLogger.settings
 
     var body: some View {
